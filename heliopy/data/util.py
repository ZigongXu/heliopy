--- conflicted
+++ resolved
@@ -592,10 +592,6 @@
         else:
             print("Unit {} missing for key {}".format(unit_str, key))
 
-<<<<<<< HEAD
-=======
-
->>>>>>> 7512152b
     if manual_units:
         units.update(manual_units)
     logger.info(f'Extracted following units: {units}')
@@ -771,10 +767,7 @@
             include.append(index_key)
 
     # Extract index values
-<<<<<<< HEAD
-
-=======
->>>>>>> 7512152b
+
     varinfo = cdf.cdf_info()
     # Check if index_key is in the variables. If not,
     # try other alternatives (e.g. for STEREO sept)
@@ -782,11 +775,8 @@
     if index_key not in cdf_vars:
         if 'Epoch_NS' in cdf_vars:
             index_key = 'Epoch_NS'
-<<<<<<< HEAD
     index = cdf.varget(index_key)
-    
-=======
->>>>>>> 7512152b
+
     try:
         # If there are multiple indexes, take the first one
         # TODO: this is just plain wrong, there should be a way to get all
