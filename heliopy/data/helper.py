--- conflicted
+++ resolved
@@ -198,13 +198,10 @@
                         ('nT (1hr)', u.nT),
                         ('nT (>200)', u.nT),
                         ('msec', u.ms),
-<<<<<<< HEAD
                         ('milliseconds', u.ms),
                         ('#/cm2-ster-eV-sec',
                          1 / (u.cm**2 * u.sr * u.eV * u.s))])
-=======
                         ('ionic charge', ionic_charge),
->>>>>>> ae43df16
                         ('1/(cm**2-s-sr-MeV)', (u.cm**2*u.s*u.sr*u.MeV)**-1),
                          # Note: the MeV/nuc is not consistent unit for astropy
                         ('1/(cm**2-s-sr-MeV/nuc.)',
