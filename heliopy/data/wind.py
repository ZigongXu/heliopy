"""
Methods for importing data from the WIND spacecraft.
All data is publically available at ftp://spdf.gsfc.nasa.gov/pub/data/wind.
See https://wind.nasa.gov/data_sources.php for more information on different
data products.
"""
import pathlib as path

import pandas as pd
import numpy as np
import astropy.units as u
from collections import OrderedDict

from heliopy.data import util
from heliopy import config

data_dir = path.Path(config['download_dir'])
wind_dir = data_dir / 'wind'
use_hdf = config['use_hdf']
remote_wind_dir = 'ftp://spdf.gsfc.nasa.gov/pub/data/wind/'


def _load_wind_cdf(starttime, endtime, instrument,
<<<<<<< HEAD
                   data_product, fname, badvalues={}, keys=None,
                   units=None):
=======
                   data_product, fname, badvalues={}):
>>>>>>> a5d1c048
    relative_dir = path.Path(instrument) / data_product
    # Get directories and filenames
    dirs = []
    fnames = []
    daylist = util._daysplitinterval(starttime, endtime)
    for day in daylist:
        date = day[0]
        filename = 'wi_{}_{}{:02}{:02}_v01'.format(
            fname, date.year, date.month, date.day)
        fnames.append(filename)
        local_dir = relative_dir / str(date.year)
        dirs.append(local_dir)
    extension = '.cdf'
    local_base_dir = wind_dir
    remote_base_url = remote_wind_dir

    def download_func(remote_base_url, local_base_dir, directory,
                      fname, extension):
        remote_url = '{}{}'.format(remote_base_url, directory)
        util.load(fname + extension,
                  local_base_dir / directory,
                  remote_url)

    def processing_func(cdf):
        return util.cdf2df(cdf, 'Epoch', badvalues=badvalues)

    return util.process(dirs, fnames, extension, local_base_dir,
                        remote_base_url, download_func, processing_func,
<<<<<<< HEAD
                        starttime, endtime, units=units, keys=keys)
=======
                        starttime, endtime)
>>>>>>> a5d1c048


def swe_h1(starttime, endtime):
    """
    Import 'h1' (Bi-Maxwellian, Anisotropic Analysis of Protons and Alphas)
    solar wind ion data product from WIND.
    Parameters
    ----------
    starttime : datetime
        Interval start time.
    endtime : datetime
        Interval end time.
    Returns
    -------
    data : :class:`~sunpy.timeseries.TimeSeries`
    """
    instrument = 'swe'
    data_product = 'swe_h1'
    fname = 'h1_swe'
    badvalues = {'Proton_V_nonlin': 99999.9,
                 'Proton_sigmaV_nonlin': 99999.9,
                 'Proton_VY_nonlin': 99999.9,
                 'Proton_sigmaVY_nonlin': 99999.9,
                 'Proton_W_nonlin': 99999.9,
                 'Proton_sigmaW_nonlin': 99999.9,
                 'Proton_Wperp_nonlin': 99999.9,
                 'Proton_sigmaWperp_nonlin': 99999.9,
                 'Proton_Wpar_nonlin': 99999.9,
                 'Proton_sigmaWpar_nonlin': 99999.9,
                 'EW_flowangle': 99999.9,
                 'SigmaEW_flowangle': 99999.9,
                 'NS_flowangle': 99999.9,
                 'SigmaNS_flowangle': 99999.9,
                 'Alpha_V_nonlin': 99999.9,
                 'Alpha_sigmaV_nonlin': 99999.9,
                 'Alpha_VX_nonlin': 99999.9,
                 'Alpha_sigmaVX_nonlin': 99999.9,
                 'Alpha_VY_nonlin': 99999.9,
                 'Alpha_sigmaVY_nonlin': 99999.9,
                 'Alpha_VZ_nonlin': 99999.9,
                 'Alpha_sigmaVZ_nonlin': 99999.9,
                 'Alpha_W_nonlin': 99999.9,
                 'Alpha_sigmaW_nonlin': 99999.9,
                 'Alpha_Wperp_nonlin': 99999.9,
                 'Alpha_sigmaWperp_nonlin': 99999.9,
                 'Alpha_Wpar_nonlin': 99999.9,
                 'Alpha_sigmaWpar_nonlin': 99999.9,
                 'Alpha_Na_nonlin': 99999.9,
                 'Alpha_sigmaNa_nonlin': 99999.9,
                 'Proton_Wperp_moment': 99999.9,
                 'Proton_Wpar_moment': 99999.9,
                 'Alpha_Na_nonlin': 100000.0,
                 'Alpha_sigmaNa_nonlin': 100000.0}
<<<<<<< HEAD
    units = OrderedDict([('fit_flag', u.dimensionless_unscaled),
                         ('ChisQ_DOF_nonlin', u.dimensionless_unscaled)])
    keys = {'T_a': 'T_a',
            'T_p': 'T_p',
            'n_a': 'n_a',
            'n_p': 'n_p',
            'va_x': 'va_x',
            'va_y': 'va_y',
            'va_z': 'va_z',
            'vp_x': 'vp_x',
            'vp_y': 'vp_y',
            'vp_z': 'vp_z'}
    return _load_wind_cdf(starttime, endtime, instrument,
                          data_product, fname, badvalues, units=units,
                          keys=keys)
=======
    return _load_wind_cdf(starttime, endtime, instrument,
                          data_product, fname, badvalues)
>>>>>>> a5d1c048


def swe_h3(starttime, endtime):
    """
    Import 'h3' solar wind electron data product from WIND.
    Electron pitch angle files providing electron fluxes at 30 directional bins
    relative to the instantaneous magnetic field direction at 13 different
    energy levels
    Parameters
    ----------
    starttime : datetime
        Interval start time.
    endtime : datetime
        Interval end time.
    Returns
    -------
    data : :class:`~sunpy.timeseries.TimeSeries`
    """
    relative_dir = path.Path('swe') / 'swe_h3'
    # Get directories and filenames
    dirs = []
    fnames = []
    units = OrderedDict([('Angle', u .deg),
<<<<<<< HEAD
                        ('Energy', u.eV),
                        ('df', u.cm/u.s)])
    keys = {'Angle': 'Angle',
            'Energy': 'Energy',
            'df': 'df'}
=======
                        ('Energy', u.eV)])
>>>>>>> a5d1c048
    daylist = util._daysplitinterval(starttime, endtime)
    for day in daylist:
        date = day[0]
        filename = 'wi_h3_swe_{}{:02}{:02}_v01'.format(
            date.year, date.month, date.day)
        fnames.append(filename)
        local_dir = relative_dir / str(date.year)
        dirs.append(local_dir)
    extension = '.cdf'
    local_base_dir = wind_dir
    remote_base_url = remote_wind_dir

    def download_func(remote_base_url, local_base_dir, directory,
                      fname, extension):
        remote_url = '{}{}'.format(remote_base_url, directory)
        util.load(fname + extension,
                  local_base_dir / directory,
                  remote_url)

    def processing_func(cdf):
        distkeys = []
        for i in range(0, 13):
            distkeys.append('f_pitch_E' + str(i).zfill(2))
        anglelabels = []
        for i in range(0, 30):
            anglelabels.append((i + 0.5) * np.pi / 30)
        timekey = 'Epoch'
        energykey = 'Ve'

        df = util.pitchdist_cdf2df(cdf, distkeys, energykey, timekey,
                                   anglelabels)
        df = df.reset_index(level=['Energy', 'Angle'])
        return df

    return util.process(dirs, fnames, extension, local_base_dir,
                        remote_base_url, download_func, processing_func,
                        starttime, endtime, units=units)


def mfi_h0(starttime, endtime):
    """
    Import 'mfi_h0' magnetic field data product from WIND.
    Parameters
    ----------
    starttime : datetime
        Interval start time.
    endtime : datetime
        Interval end time.
    Returns
    -------
    data : :class:`~sunpy.timeseries.TimeSeries`
    """
    units = OrderedDict([('Bx_gse', u.nT), ('By_gse', u.nT),
                        ('Bz_gse', u.nT)])
    return _mfi(starttime, endtime, 'h0', units=units)


def mfi_h2(starttime, endtime):
    """
    Import 'mfi_h2' magnetic field data product from WIND.
    The highest time resolution data (11 vectors/sec usually, and
    22 vectors/sec when near Earth)
    Parameters
    ----------
    starttime : datetime
        Interval start time.
    endtime : datetime
        Interval end time.
    Returns
    -------
    data : :class:`~sunpy.timeseries.TimeSeries`
    """
    units = OrderedDict([('Bx_gse', u.nT), ('By_gse', u.nT),
                        ('Bz_gse', u.nT)])
    return _mfi(starttime, endtime, 'h2', units=units)


def _mfi(starttime, endtime, version, units=None):
    """
    Import mfi magnetic field data products from WIND.
    Parameters
    ----------
    starttime : datetime
        Interval start time.
    endtime : datetime
        Interval end time.
    Returns
    -------
    data : DataFrame
    """
    # Directory relative to main WIND data directory
    relative_dir = path.Path('mfi') / ('mfi_' + version)
    # Get directories and filenames
    dirs = []
    fnames = []
    daylist = util._daysplitinterval(starttime, endtime)
    for day in daylist:
        date = day[0]
        # Absolute path to local directory for this data file
        local_dir = relative_dir / str(day[0].year)
        dirs.append(local_dir)
        filename = 'wi_' + version + '_mfi_' +\
            str(date.year) +\
            str(date.month).zfill(2) +\
            str(date.day).zfill(2) +\
            '_v05'
        fnames.append(filename)

    extension = '.cdf'
    local_base_dir = wind_dir
    remote_base_url = remote_wind_dir

    def download_func(remote_base_url, local_base_dir, directory,
                      fname, extension):
        remote_url = '{}{}'.format(remote_base_url, directory)
        util.load(fname + extension,
                  local_base_dir / directory,
                  remote_url, guessversion=True)

    def processing_func(cdf):
        epoch_dict = {'h0': 'Epoch3', 'h2': 'Epoch'}
        mag_dict = {'h0': 'B3GSE', 'h2': 'BGSE'}

        epoch_key = epoch_dict[version]
        mag_key = mag_dict[version]

        keys = {mag_key: ['Bx_gse', 'By_gse', 'Bz_gse'],
                epoch_key: 'Time'}
        badvalues = {'Bx_gse': -1e+31,
                     'By_gse': -1e+31,
                     'Bz_gse': -1e+31}
        df = util.cdf2df(cdf, index_key=epoch_key, keys=keys,
                         badvalues=badvalues)
        return df

    return util.process(dirs, fnames, extension, local_base_dir,
                        remote_base_url, download_func, processing_func,
                        starttime, endtime, units=units)


def threedp_pm(starttime, endtime):
    """
    Import 'pm' wind data.
    3 second time resolution solar wind proton and alpha particle moments from
    the PESA LOW sensor, computed on-board the spacecraft
    Parameters
    ----------
    starttime : datetime
        Interval start time.
    endtime : datetime
        Interval end time.
    Returns
    -------
    data : :class:`~sunpy.timeseries.TimeSeries`
    """
    # Directory relative to main WIND data directory
    relative_dir = path.Path('3dp') / '3dp_pm'

    daylist = util._daysplitinterval(starttime, endtime)
    data = []
    for day in daylist:
        date = day[0]
        this_relative_dir = relative_dir / str(day[0].year)
        # Absolute path to local directory for this data file
        local_dir = wind_dir / this_relative_dir
        filename = 'wi_pm_3dp_' +\
            str(date.year) +\
            str(date.month).zfill(2) +\
            str(date.day).zfill(2) +\
            '_v05.cdf'
        hdfname = filename[:-4] + 'hdf'
        hdfloc = local_dir / hdfname
        if hdfloc.exists():
            df = pd.read_hdf(hdfloc)
            data.append(df)
            continue

        util._checkdir(local_dir)
        remote_url = remote_wind_dir + str(this_relative_dir)
        cdf = util.load(filename, local_dir, remote_url, guessversion=True)
        if cdf is None:
            print('File {}/{} not available\n'.format(remote_url, filename))
            continue

        keys = {'A_DENS': 'n_a',
                'A_TEMP': 'T_a',
                'A_VELS': ['va_x', 'va_y', 'va_z'],
                'P_DENS': 'n_p',
                'P_TEMP': 'T_p',
                'P_VELS': ['vp_x', 'vp_y', 'vp_z'],
                'Epoch': 'Time'}
        df = util.cdf2df(cdf, index_key='Epoch', keys=keys)
        if use_hdf:
            df.to_hdf(hdfloc, 'pm', mode='w')
        data.append(df)

    return util.timefilter(data, starttime, endtime)


def threedp_sfpd(starttime, endtime):
    """
    Import 'sfpd' wind data.
    12 second energetic electron pitch-angle energy spectra from the foil SST
    Parameters
    ----------
    starttime : datetime
        Interval start time.
    endtime : datetime
        Interval end time.
    Returns
    -------
    data : :class:`~sunpy.timeseries.TimeSeries`
    """
    # Directory relative to main WIND data directory
    relative_dir = path.Path('3dp') / '3dp_sfpd'

    daylist = util._daysplitinterval(starttime, endtime)
    data = []
    mag = []
    for (date, _, _) in daylist:
        this_relative_dir = relative_dir / str(date.year)
        # Absolute path to local directory for this data file
        local_dir = wind_dir / this_relative_dir
        filename = 'wi_sfpd_3dp_{:{dfmt}}_v02'.format(
            date, dfmt='%Y%m%d')
        hdfname = filename + '.hdf'
        hdfloc = local_dir / hdfname
        if hdfloc.exists():
            df = pd.read_hdf(hdfloc)
            data.append(df)
            continue

        util._checkdir(local_dir)
        remote_url = remote_wind_dir + str(this_relative_dir)
        cdf = util.load(filename + '.cdf', local_dir, remote_url,
                        guessversion=True)
        if cdf is None:
            print('File {}/{} not available\n'.format(remote_url, filename))
            continue

        data_today = []
        # Loop through each timestamp to build up fluxes
        for i, time in enumerate(cdf['Epoch'][...]):
            energies = cdf['ENERGY'][i, :]
            angles = cdf['PANGLE'][i, :]
            fluxes = cdf['FLUX'][i, :, :]
            magfield = cdf['MAGF'][i, :]
            index = pd.MultiIndex.from_product(
                ([time], energies, angles),
                names=['Time', 'Energy', 'Pitch angle'])
            df = pd.DataFrame(fluxes.ravel(), index=index, columns=['Flux'])
            df['Bx'] = magfield[0]
            df['By'] = magfield[1]
            df['Bz'] = magfield[2]
            data_today.append(df)
        data_today = pd.concat(data_today)
        data_today = data_today.sort_index()

        if use_hdf:
            data_today.to_hdf(hdfloc, 'sfpd', mode='w')
        data.append(data_today)

    data = util.timefilter(data, starttime, endtime)
    data = data.reset_index(level=['Energy', 'Pitch angle'])
    return data<|MERGE_RESOLUTION|>--- conflicted
+++ resolved
@@ -20,13 +20,9 @@
 remote_wind_dir = 'ftp://spdf.gsfc.nasa.gov/pub/data/wind/'
 
 
-def _load_wind_cdf(starttime, endtime, instrument,
-<<<<<<< HEAD
-                   data_product, fname, badvalues={}, keys=None,
-                   units=None):
-=======
-                   data_product, fname, badvalues={}):
->>>>>>> a5d1c048
+def _load_wind_cdf(starttime, endtime, instrument, data_product,
+                   fname, badvalues={}, units=None):
+
     relative_dir = path.Path(instrument) / data_product
     # Get directories and filenames
     dirs = []
@@ -55,11 +51,7 @@
 
     return util.process(dirs, fnames, extension, local_base_dir,
                         remote_base_url, download_func, processing_func,
-<<<<<<< HEAD
-                        starttime, endtime, units=units, keys=keys)
-=======
-                        starttime, endtime)
->>>>>>> a5d1c048
+                        starttime, endtime, units=units)
 
 
 def swe_h1(starttime, endtime):
@@ -113,26 +105,11 @@
                  'Proton_Wpar_moment': 99999.9,
                  'Alpha_Na_nonlin': 100000.0,
                  'Alpha_sigmaNa_nonlin': 100000.0}
-<<<<<<< HEAD
     units = OrderedDict([('fit_flag', u.dimensionless_unscaled),
                          ('ChisQ_DOF_nonlin', u.dimensionless_unscaled)])
-    keys = {'T_a': 'T_a',
-            'T_p': 'T_p',
-            'n_a': 'n_a',
-            'n_p': 'n_p',
-            'va_x': 'va_x',
-            'va_y': 'va_y',
-            'va_z': 'va_z',
-            'vp_x': 'vp_x',
-            'vp_y': 'vp_y',
-            'vp_z': 'vp_z'}
+  
     return _load_wind_cdf(starttime, endtime, instrument,
-                          data_product, fname, badvalues, units=units,
-                          keys=keys)
-=======
-    return _load_wind_cdf(starttime, endtime, instrument,
-                          data_product, fname, badvalues)
->>>>>>> a5d1c048
+                          data_product, fname, badvalues, units=units)
 
 
 def swe_h3(starttime, endtime):
@@ -156,15 +133,8 @@
     dirs = []
     fnames = []
     units = OrderedDict([('Angle', u .deg),
-<<<<<<< HEAD
                         ('Energy', u.eV),
                         ('df', u.cm/u.s)])
-    keys = {'Angle': 'Angle',
-            'Energy': 'Energy',
-            'df': 'df'}
-=======
-                        ('Energy', u.eV)])
->>>>>>> a5d1c048
     daylist = util._daysplitinterval(starttime, endtime)
     for day in daylist:
         date = day[0]
