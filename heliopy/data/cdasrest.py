--- conflicted
+++ resolved
@@ -41,8 +41,6 @@
     return ds
 
 
-<<<<<<< HEAD
-<<<<<<< HEAD
 def _day_intervals(starttime, endtime):
     interval = stime.TimeRange(starttime, endtime)
     daylist = interval.get_dates()
@@ -107,8 +105,6 @@
         return util.cdf2df(cdf, index_key='Epoch',
                            badvalues=self.badvalues)
 
-=======
->>>>>>> 79ecc3da
 def _docstring_stereo(identifier, letter, description):
     ds = r"""
     {description} data.
